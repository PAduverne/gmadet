--- conflicted
+++ resolved
@@ -314,38 +314,21 @@
             overwrite=True)
         oc = detected_sources_tot[mask]["_RAJ2000", "_DEJ2000"]
         oc.write(
-            _filename.split(".")[0] + ".oc_RADEC",
+            os.path.splitext(_filename)[0] + ".oc_RADEC",
             format="ascii.commented_header",
             overwrite=True,
         )
 
-<<<<<<< HEAD
     #  Also write a file with all the sources detected
     #  Use original input name (i.e. remove the _reg suffix.
     detected_sources_tot.write(
         _filename.split("_reg_")[0] + ".alldetections",
-=======
-    mask = (detected_sources_tot["FlagSub"] == "N") & idx_no_match
-    detected_sources_tot[mask].write(
-        _filename,
-        format="ascii.commented_header",
-        overwrite=True)
-    oc = detected_sources_tot[mask]["_RAJ2000", "_DEJ2000"]
-    oc.write(
-        os.path.splitext(_filename)[0] + ".oc_RADEC",
->>>>>>> 1cf36921
         format="ascii.commented_header",
         overwrite=True,
     )
 
-<<<<<<< HEAD
     detected_sources_tot[mask].write(
         _filename.split("_reg_")[0] + ".candidates",
-=======
-    #  Also write a file with all the sources detected to know
-    detected_sources_tot.write(
-        os.path.splitext(_filename)[0] + ".alldetections",
->>>>>>> 1cf36921
         format="ascii.commented_header",
         overwrite=True,
     )

--- conflicted
+++ resolved
@@ -53,32 +53,25 @@
     # to simulate stars, psf are also included in filenames
     # filenames = filenames[:4]
     for filename in filenames:
-<<<<<<< HEAD
-        if 'psf' not in filename and 'weight' not in filename:
-            _, name = os.path.split(filename)
-            #print("\x1b[2K", end='\r', flush=True),
-            #print("Loading " + epoch1 + " image data ...", end='\r', flush=True),
-=======
         if "psf" not in filename and "weight" not in filename:
             name = os.path.basename(filename)
             # print("\x1b[2K", end='\r', flush=True),
             # print("Loading " + epoch1 + " image data ...", end='\r',
             # flush=True),
->>>>>>> 2139ed62
             hdusi1 = fits.open(filename, memmap=False)
             headi1 = hdusi1[0].header
             band = str(headi1['FILTER'])
             ima1 = hdusi1[0].data.astype(np.float32)
-            hdusp1 = fits.open(filename.split('.')[0] + '_psf.fits', memmap=False) ### ATTENTION INCOMPATIBILITE AVEC LES NOM DONNES PAR PSFEX.PY
+            hdusp1 = fits.open(filename.split('.')[0] + '_psf.fits',
+                               memmap=False)
             headp1 = hdusp1[0].header
             step1 = headp1['PSF_SAMP']
-            nb_psf_snaps = 1 #int(headp1['PSF_NB'])
+            nb_psf_snaps = int(headp1['PSF_NB'])
             psfs1 = hdusp1[0].data.astype(np.float32)
             imsize = ima1.shape
             posfac = np.array([nb_psf_snaps, nb_psf_snaps]) / imsize
             w = wcs.WCS(headi1)
-<<<<<<< HEAD
-=======
+
             # try to use GAIN from header
             if gain is None:
                 try:
@@ -86,22 +79,15 @@
                 except BaseException:
                     print("GAIN keyword not found in header, set to 1.0.")
                     gain = 1.0
->>>>>>> 2139ed62
 
             # Add the transients to image
             pos = np.zeros((Ntrans, 2), dtype=float)
             for j in range(Ntrans):
-<<<<<<< HEAD
-                newfile = simdir + name.split('.')[0] +'_' + str(counter) + '.fits'
-                print(newfile)
-                filelist.append(newfile)
-=======
                 # newfile = os.path.join(simdir, os.path.splitext(name)[
                 #                       0] + "_" + str(counter) + ".fits")
                 # Keep same name actually, if works then remove line above.
                 newfile = filename
                 filelist.append(os.path.abspath(newfile))
->>>>>>> 2139ed62
 
                 filterlist.append(band)
                 
@@ -121,9 +107,7 @@
 
                 else:
                     ra, dec = radec[j][0], radec[j][1]
-                    # print('ra, dec = ', ra, dec)
                     pos[j] = w.all_world2pix(ra, dec, 0)
-                    # print(pos[j])
                     trans_pix.append(pos[j])
                     trans_wcs.append([ra, dec])
                     # get pixels indexes in the image
@@ -188,29 +172,7 @@
     xypos = np.array(trans_pix)
     wcspos = np.array(trans_wcs)
     idx = np.arange(len(xypos))
-<<<<<<< HEAD
-    # trans_count = np.array(trans_count)
-    table = Table([idx, filelist, xypos[:0], xypos[:,1], wcspos[:,0], wcspos[:,1], maglist, filterlist, trans_count],
-                  names=['idx', 'filename', 'Xpos', 'Ypos', 'RA', 'Dec', 'mag', 'filter', 'count_ADU'])
-    table.write(simdir+'simulated_objects.list', format='ascii.commented_header', overwrite=True)
-
-
-if __name__ == "__main__":
-
-    parser = argparse.ArgumentParser(description="Stacking images.")
-
-    parser.add_argument(
-        "--datapath",
-        dest="datapath",
-        required=True,
-        type=str,
-        help="Path to images"
-    )
-
-    args = parser.parse_args()
-
-    sim(args.datapath)
-=======
+
     table = Table(
         [
             idx,
@@ -221,6 +183,7 @@
             wcspos[:, 1],
             maglist,
             filterlist,
+            trans_count
         ],
         names=[
             "idx",
@@ -230,7 +193,8 @@
             "RA",
             "Dec",
             "mag",
-            "filter"],
+            "filter",
+            "count_ADU"],
     )
     table.write(
         os.path.join(simdir, "simulated_objects.list"),
@@ -238,4 +202,3 @@
         overwrite=True,
     )
     return table
->>>>>>> 2139ed62
